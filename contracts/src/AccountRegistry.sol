// SPDX-License-Identifier: UNLICENSED
pragma solidity ^0.8.13;

import {BinaryIMT, BinaryIMTData} from "./tree/BinaryIMT.sol";
import {ECDSA} from "@openzeppelin/contracts/utils/cryptography/ECDSA.sol";
import {SignatureChecker} from "@openzeppelin/contracts/utils/cryptography/SignatureChecker.sol";
import {EIP712Upgradeable} from "@openzeppelin/contracts-upgradeable/utils/cryptography/EIP712Upgradeable.sol";
import {Ownable2StepUpgradeable} from "@openzeppelin/contracts-upgradeable/access/Ownable2StepUpgradeable.sol";
import {Initializable} from "@openzeppelin/contracts-upgradeable/proxy/utils/Initializable.sol";
import {UUPSUpgradeable} from "@openzeppelin/contracts-upgradeable/proxy/utils/UUPSUpgradeable.sol";

import {PackedAccountIndex} from "./lib/PackedAccountIndex.sol";

contract AccountRegistry is Initializable, EIP712Upgradeable, Ownable2StepUpgradeable, UUPSUpgradeable {
    using BinaryIMT for BinaryIMTData;

    error ImplementationNotInitialized();

    /**
     * @dev Thrown when a requested on-chain signer address is already in use by another account as an authenticator. An on-chain signer address
     * can only be used by one account at a time.
     * @param authenticatorAddress The target address that is already in use.
     */
    error AuthenticatorAddressAlreadyInUse(address authenticatorAddress);

    modifier onlyInitialized() {
        if (_getInitializedVersion() == 0) {
            revert ImplementationNotInitialized();
        }
        _;
    }

    ////////////////////////////////////////////////////////////
    //                        Members                         //
    ////////////////////////////////////////////////////////////

    // accountIndex -> [96 bits bitmap of pubkeyIds][160 bits recoveryAddress]
    mapping(uint256 => uint256) internal _accountIndexToRecoveryAddressPacked;

    // authenticatorAddress -> [32 bits recoveryCounter][32 bits pubkeyId][192 bits accountIndex]
    mapping(address => uint256) public authenticatorAddressToPackedAccountIndex;

    // accountIndex -> nonce, used for prevent replay attacks on updates to authenticators
    mapping(uint256 => uint256) public signatureNonces;

    // accountIndex -> recoveryCounter, used for prevent replay attacks on recovery of accounts
    mapping(uint256 => uint256) public accountRecoveryCounter;

    BinaryIMTData public tree;
    uint256 public nextAccountIndex;

    // Root history tracking
    mapping(uint256 => uint256) public rootToTimestamp;
    uint256 public latestRoot;
    uint256 public rootValidityWindow = 3600;

    ////////////////////////////////////////////////////////////
    //                        Events                          //
    ////////////////////////////////////////////////////////////

    event AccountCreated(
        uint256 indexed accountIndex,
        address indexed recoveryAddress,
        address[] authenticatorAddresses,
        uint256[] authenticatorPubkeys,
        uint256 offchainSignerCommitment
    );
    event AccountUpdated(
        uint256 indexed accountIndex,
        uint256 pubkeyId,
        uint256 newAuthenticatorPubkey,
        address indexed oldAuthenticatorAddress,
        address indexed newAuthenticatorAddress,
        uint256 oldOffchainSignerCommitment,
        uint256 newOffchainSignerCommitment
    );
    event AccountRecovered(
        uint256 indexed accountIndex,
        address indexed newAuthenticatorAddress,
        uint256 indexed newAuthenticatorPubkey,
        uint256 oldOffchainSignerCommitment,
        uint256 newOffchainSignerCommitment
    );
    event RecoveryAddressUpdated(
        uint256 indexed accountIndex, address indexed oldRecoveryAddress, address indexed newRecoveryAddress
    );
    event AuthenticatorInserted(
        uint256 indexed accountIndex,
        uint256 pubkeyId,
        address indexed authenticatorAddress,
        uint256 indexed newAuthenticatorPubkey,
        uint256 oldOffchainSignerCommitment,
        uint256 newOffchainSignerCommitment
    );
    event AuthenticatorRemoved(
        uint256 indexed accountIndex,
        uint256 pubkeyId,
        address indexed authenticatorAddress,
        uint256 indexed authenticatorPubkey,
        uint256 oldOffchainSignerCommitment,
        uint256 newOffchainSignerCommitment
    );
    event RootRecorded(uint256 indexed root, uint256 timestamp);
    event RootValidityWindowUpdated(uint256 oldWindow, uint256 newWindow);

    ////////////////////////////////////////////////////////////
    //                        Constants                       //
    ////////////////////////////////////////////////////////////

    uint256 public constant MAX_PUBKEYS = 7;

    bytes32 public constant UPDATE_AUTHENTICATOR_TYPEHASH = keccak256(
        "UpdateAuthenticator(uint256 accountIndex,address oldAuthenticatorAddress,address newAuthenticatorAddress,uint256 pubkeyId,uint256 newAuthenticatorPubkey,uint256 newOffchainSignerCommitment,uint256 nonce)"
    );
    bytes32 public constant INSERT_AUTHENTICATOR_TYPEHASH = keccak256(
        "InsertAuthenticator(uint256 accountIndex,address newAuthenticatorAddress,uint256 pubkeyId,uint256 newAuthenticatorPubkey,uint256 newOffchainSignerCommitment,uint256 nonce)"
    );
    bytes32 public constant REMOVE_AUTHENTICATOR_TYPEHASH = keccak256(
        "RemoveAuthenticator(uint256 accountIndex,address authenticatorAddress,uint256 pubkeyId,uint256 authenticatorPubkey,uint256 newOffchainSignerCommitment,uint256 nonce)"
    );
    bytes32 public constant RECOVER_ACCOUNT_TYPEHASH = keccak256(
        "RecoverAccount(uint256 accountIndex,address newAuthenticatorAddress,uint256 newAuthenticatorPubkey,uint256 newOffchainSignerCommitment,uint256 nonce)"
    );
    bytes32 public constant UPDATE_RECOVERY_ADDRESS_TYPEHASH =
        keccak256("UpdateRecoveryAddress(uint256 accountIndex,address newRecoveryAddress,uint256 nonce)");

    string public constant EIP712_NAME = "AccountRegistry";
    string public constant EIP712_VERSION = "1.0";

    ////////////////////////////////////////////////////////////
    //                        Constructor                     //
    ////////////////////////////////////////////////////////////

    /// @custom:oz-upgrades-unsafe-allow constructor
    constructor() {
        _disableInitializers();
    }

    /**
     * @dev Initializes the contract.
     * @param treeDepth The depth of the Merkle tree.
     */
    function initialize(uint256 treeDepth) public virtual initializer {
        __EIP712_init(EIP712_NAME, EIP712_VERSION);
        __Ownable_init(msg.sender);
        __Ownable2Step_init();
        tree.initWithDefaultZeroes(treeDepth);
        _recordCurrentRoot();
        nextAccountIndex = 1;
    }

    ////////////////////////////////////////////////////////////
    //                        Functions                       //
    ////////////////////////////////////////////////////////////

    /**
     * @dev Returns the domain separator for the EIP712 structs.
     */
    function domainSeparatorV4() public view virtual onlyProxy onlyInitialized returns (bytes32) {
        return _domainSeparatorV4();
    }

    /**
     * @dev Returns the current tree root.
     */
    function currentRoot() external view virtual onlyProxy onlyInitialized returns (uint256) {
        return tree.root;
    }

    /**
     * @dev Returns the recovery address for the given account index.
     * @param accountIndex The index of the account.
     */
    function accountIndexToRecoveryAddress(uint256 accountIndex)
        external
        view
        virtual
        onlyProxy
        onlyInitialized
        returns (address)
    {
        return _getRecoveryAddress(accountIndex);
    }

    /**
     * @dev Sets the validity window for historic roots. 0 means roots never expire.
     */
    function setRootValidityWindow(uint256 newWindow) external virtual onlyOwner onlyProxy onlyInitialized {
        uint256 old = rootValidityWindow;
        rootValidityWindow = newWindow;
        emit RootValidityWindowUpdated(old, newWindow);
    }

    /**
     * @dev Checks whether `root` is known and not expired according to `rootValidityWindow`.
     */
    function isValidRoot(uint256 root) external view virtual onlyProxy onlyInitialized returns (bool) {
        // The latest root is always valid.
        if (root == latestRoot) return true;
        // Check if the root is known and not expired
        uint256 ts = rootToTimestamp[root];
        if (ts == 0) return false;
        if (rootValidityWindow == 0) return true;
        return block.timestamp <= ts + rootValidityWindow;
    }

    /**
     * @dev Helper function to get recovery address from packed
     */
    function _getRecoveryAddress(uint256 accountIndex) internal view returns (address) {
        return address(uint160(_accountIndexToRecoveryAddressPacked[accountIndex]));
    }

    /**
     * @dev Helper function to get pubkey bitmap from packed
     */
    function _getPubkeyBitmap(uint256 accountIndex) internal view returns (uint256) {
        return _accountIndexToRecoveryAddressPacked[accountIndex] >> 160;
    }

    /**
     * @dev Helper function to set pubkey bitmap in packed
     */
    function _setPubkeyBitmap(uint256 accountIndex, uint256 bitmap) internal {
        uint256 packed = _accountIndexToRecoveryAddressPacked[accountIndex];
        // Clear bitmap bits and set new bitmap
        packed = (packed & uint256(type(uint160).max)) | (bitmap << 160);
        _accountIndexToRecoveryAddressPacked[accountIndex] = packed;
    }

    /**
     * @dev Helper function to set recovery address and pubkey bitmap in packed
     */
    function _setRecoveryAddressAndBitmap(uint256 accountIndex, address recoveryAddress, uint256 bitmap) internal {
        _accountIndexToRecoveryAddressPacked[accountIndex] = uint256(uint160(recoveryAddress)) | (bitmap << 160);
    }

    /**
     * @dev Records the current tree root.
     */
    function _recordCurrentRoot() internal virtual {
        uint256 root = tree.root;
        rootToTimestamp[root] = block.timestamp;
        latestRoot = root;
        emit RootRecorded(root, block.timestamp);
    }

    function _updateLeafAndRecord(
        uint256 accountIndex,
        uint256 oldOffchainSignerCommitment,
        uint256 newOffchainSignerCommitment,
        uint256[] calldata siblingNodes
    ) internal virtual {
        tree.update(accountIndex - 1, oldOffchainSignerCommitment, newOffchainSignerCommitment, siblingNodes);
        _recordCurrentRoot();
    }

    /**
     * @dev Recovers the packed authenticator metadata for the signer of `messageHash`.
     * @param messageHash The message hash.
     * @param signature The signature.
     * @return accountIndex Index of the account the signer belongs to.
     * @return signer Address recovered from the signature.
     * @return packedAccountIndex Packed authenticator data for the signer.
     */
    function recoverAccountIndex(bytes32 messageHash, bytes memory signature)
        internal
        view
        virtual
        returns (uint256 accountIndex, address signer, uint256 packedAccountIndex)
    {
        signer = ECDSA.recover(messageHash, signature);
        require(signer != address(0), "Invalid signature");
        packedAccountIndex = authenticatorAddressToPackedAccountIndex[signer];
        require(packedAccountIndex != 0, "Account does not exist");
        accountIndex = uint256(uint192(packedAccountIndex));
        require(packedAccountIndex >> 224 == accountRecoveryCounter[accountIndex], "Invalid account recovery counter");
    }

    /**
     * @dev Validates that an authenticator address is not in use, or if it was previously used,
     * the account has been recovered (recovery counter increased), making the address available again.
     * @param authenticatorAddress The authenticator address to validate.
     */
    function _validateAuthenticatorAddressNotInUse(address authenticatorAddress) internal view {
        uint256 packedAccountIndex = authenticatorAddressToPackedAccountIndex[authenticatorAddress];
        // If the authenticatorAddress is non-zero, we could permit it to be used if the recovery counter is less than the
        // accountIndex's recovery counter. This means the account was recovered and the authenticator address is no longer in use.
        if (packedAccountIndex != 0) {
            uint256 existingAccountIndex = PackedAccountIndex.accountIndex(packedAccountIndex);
            uint256 existingRecoveryCounter = PackedAccountIndex.recoveryCounter(packedAccountIndex);
            if (existingRecoveryCounter >= accountRecoveryCounter[existingAccountIndex]) {
                revert AuthenticatorAddressAlreadyInUse(authenticatorAddress);
            }
        }
    }

    function _registerAccount(
        address recoveryAddress,
        address[] calldata authenticatorAddresses,
        uint256[] calldata authenticatorPubkeys,
        uint256 offchainSignerCommitment
    ) internal virtual {
        require(authenticatorAddresses.length > 0, "authenticatorAddresses length must be greater than 0");
        require(authenticatorAddresses.length <= MAX_PUBKEYS, "Cannot register more than MAX_PUBKEYS authenticators");
        require(
            authenticatorAddresses.length == authenticatorPubkeys.length,
            "authenticatorAddresses and authenticatorPubkeys length mismatch"
        );
        require(recoveryAddress != address(0), "Recovery address cannot be the zero address");

        uint256 accountIndex = nextAccountIndex;

        uint256 bitmap = 0;
        for (uint256 i = 0; i < authenticatorAddresses.length; i++) {
            address authenticatorAddress = authenticatorAddresses[i];
            require(authenticatorAddress != address(0), "Authenticator cannot be the zero address");

            _validateAuthenticatorAddressNotInUse(authenticatorAddress);
            authenticatorAddressToPackedAccountIndex[authenticatorAddress] =
                PackedAccountIndex.pack(accountIndex, 0, uint32(i));
            bitmap = bitmap | (1 << i);
        }
        _setRecoveryAddressAndBitmap(accountIndex, recoveryAddress, bitmap);

        emit AccountCreated(
            accountIndex, recoveryAddress, authenticatorAddresses, authenticatorPubkeys, offchainSignerCommitment
        );

        nextAccountIndex = accountIndex + 1;
    }

    /**
     * @dev Creates a new account.
     * @param recoveryAddress The address of the recovery signer.
     * @param authenticatorAddresses The addresses of the authenticators.
     * @param offchainSignerCommitment The offchain signer commitment.
     */
    function createAccount(
        address recoveryAddress,
        address[] calldata authenticatorAddresses,
        uint256[] calldata authenticatorPubkeys,
        uint256 offchainSignerCommitment
    ) external virtual onlyProxy onlyInitialized {
        _registerAccount(recoveryAddress, authenticatorAddresses, authenticatorPubkeys, offchainSignerCommitment);
        tree.insert(offchainSignerCommitment);
        _recordCurrentRoot();
    }

    /**
     * @dev Creates multiple accounts.
     * @param recoveryAddresses The addresses of the recovery signers.
     * @param authenticatorAddresses The addresses of the authenticators.
     * @param offchainSignerCommitments The offchain signer commitments.
     */
    function createManyAccounts(
        address[] calldata recoveryAddresses,
        address[][] calldata authenticatorAddresses,
        uint256[][] calldata authenticatorPubkeys,
        uint256[] calldata offchainSignerCommitments
    ) external virtual onlyProxy onlyInitialized {
        require(recoveryAddresses.length > 0, "Length must be greater than 0");
        require(
            recoveryAddresses.length == authenticatorAddresses.length,
            "Recovery addresses and authenticator addresses length mismatch"
        );
        require(
            recoveryAddresses.length == authenticatorPubkeys.length,
            "Recovery addresses and authenticator pubkeys length mismatch"
        );
        require(
            recoveryAddresses.length == offchainSignerCommitments.length,
            "Recovery addresses and offchain signer commitments length mismatch"
        );

        for (uint256 i = 0; i < recoveryAddresses.length; i++) {
            _registerAccount(
                recoveryAddresses[i], authenticatorAddresses[i], authenticatorPubkeys[i], offchainSignerCommitments[i]
            );
        }

        // Update tree
        tree.insertMany(offchainSignerCommitments);
        _recordCurrentRoot();
    }

    /**
     * @dev Updates an existing authenticator.
     * @param oldAuthenticatorAddress The authenticator address to update.
     * @param newAuthenticatorAddress The new authenticator address.
     * @param oldOffchainSignerCommitment The old offchain signer commitment.
     * @param newOffchainSignerCommitment The new offchain signer commitment.
     * @param signature The signature.
     * @param siblingNodes The sibling nodes.
     */
    function updateAuthenticator(
        uint256 accountIndex,
        address oldAuthenticatorAddress,
        address newAuthenticatorAddress,
        uint256 pubkeyId,
        uint256 newAuthenticatorPubkey,
        uint256 oldOffchainSignerCommitment,
        uint256 newOffchainSignerCommitment,
        bytes memory signature,
        uint256[] calldata siblingNodes,
        uint256 nonce
    ) external virtual onlyProxy onlyInitialized {
        _validateAuthenticatorAddressNotInUse(newAuthenticatorAddress);
        require(
            oldAuthenticatorAddress != newAuthenticatorAddress, "Old and new authenticator addresses cannot be the same"
        );
        require(newAuthenticatorAddress != address(0), "New authenticator address cannot be the zero address");

        require(uint256(uint32(pubkeyId)) == pubkeyId, "pubkeyId overflow");
        require(pubkeyId < MAX_PUBKEYS, "pubkeyId must be less than MAX_PUBKEYS");

        bytes32 messageHash = _hashTypedDataV4(
            keccak256(
                abi.encode(
                    UPDATE_AUTHENTICATOR_TYPEHASH,
                    accountIndex,
                    oldAuthenticatorAddress,
                    newAuthenticatorAddress,
                    pubkeyId,
                    newAuthenticatorPubkey,
                    newOffchainSignerCommitment,
                    nonce
                )
            )
        );

        (uint256 recoveredAccountIndex, address signer, uint256 packedAccountIndex) =
            recoverAccountIndex(messageHash, signature);
        require(accountIndex == recoveredAccountIndex, "Invalid account index");
        require(signer == oldAuthenticatorAddress, "Invalid authenticator");
        require(nonce == signatureNonces[accountIndex]++, "Invalid nonce");
        require(PackedAccountIndex.pubkeyId(packedAccountIndex) == pubkeyId, "Invalid pubkeyId");
        require((_getPubkeyBitmap(accountIndex) & (1 << pubkeyId)) != 0, "Pubkey ID does not exist");

        // Delete old authenticator
        delete authenticatorAddressToPackedAccountIndex[oldAuthenticatorAddress];

        // Add new authenticator
        authenticatorAddressToPackedAccountIndex[newAuthenticatorAddress] =
            PackedAccountIndex.pack(accountIndex, uint32(accountRecoveryCounter[accountIndex]), uint32(pubkeyId));

        // Update tree
        emit AccountUpdated(
            accountIndex,
            pubkeyId,
            newAuthenticatorPubkey,
            oldAuthenticatorAddress,
            newAuthenticatorAddress,
            oldOffchainSignerCommitment,
            newOffchainSignerCommitment
        );
        _updateLeafAndRecord(accountIndex, oldOffchainSignerCommitment, newOffchainSignerCommitment, siblingNodes);
    }

    /**
     * @dev Inserts a new authenticator.
     * @param newAuthenticatorAddress The authenticator address to insert.
     * @param newOffchainSignerCommitment The new offchain signer commitment.
     * @param signature The signature.
     * @param siblingNodes The sibling nodes.
     */
    function insertAuthenticator(
        uint256 accountIndex,
        address newAuthenticatorAddress,
        uint256 pubkeyId,
        uint256 newAuthenticatorPubkey,
        uint256 oldOffchainSignerCommitment,
        uint256 newOffchainSignerCommitment,
        bytes memory signature,
        uint256[] calldata siblingNodes,
        uint256 nonce
    ) external virtual onlyProxy onlyInitialized {
        require(newAuthenticatorAddress != address(0), "New authenticator address cannot be the zero address");
        _validateAuthenticatorAddressNotInUse(newAuthenticatorAddress);

        require(uint256(uint32(pubkeyId)) == pubkeyId, "pubkeyId overflow");
        require(pubkeyId < MAX_PUBKEYS, "pubkeyId must be less than MAX_PUBKEYS");

        uint256 bitmap = _getPubkeyBitmap(accountIndex);
        require((bitmap & (1 << pubkeyId)) == 0, "Pubkey ID already exists");

        bytes32 messageHash = _hashTypedDataV4(
            keccak256(
                abi.encode(
                    INSERT_AUTHENTICATOR_TYPEHASH,
                    accountIndex,
                    newAuthenticatorAddress,
                    pubkeyId,
                    newAuthenticatorPubkey,
                    newOffchainSignerCommitment,
                    nonce
                )
            )
        );

        (uint256 recoveredAccountIndex,,) = recoverAccountIndex(messageHash, signature);
        require(accountIndex == recoveredAccountIndex, "Invalid account index");
        require(nonce == signatureNonces[accountIndex]++, "Invalid nonce");

        // Add new authenticator
        authenticatorAddressToPackedAccountIndex[newAuthenticatorAddress] =
            PackedAccountIndex.pack(accountIndex, uint32(accountRecoveryCounter[accountIndex]), uint32(pubkeyId));
        _setPubkeyBitmap(accountIndex, bitmap | (1 << pubkeyId));

        // Update tree
        emit AuthenticatorInserted(
            accountIndex,
            pubkeyId,
            newAuthenticatorAddress,
            newAuthenticatorPubkey,
            oldOffchainSignerCommitment,
            newOffchainSignerCommitment
        );
        _updateLeafAndRecord(accountIndex, oldOffchainSignerCommitment, newOffchainSignerCommitment, siblingNodes);
    }

    /**
     * @dev Removes an authenticator.
     * @param authenticatorAddress The authenticator address to remove.
     * @param oldOffchainSignerCommitment The old offchain signer commitment.
     * @param newOffchainSignerCommitment The new offchain signer commitment.
     * @param signature The signature.
     * @param siblingNodes The sibling nodes.
     */
    function removeAuthenticator(
        uint256 accountIndex,
        address authenticatorAddress,
        uint256 pubkeyId,
        uint256 authenticatorPubkey,
        uint256 oldOffchainSignerCommitment,
        uint256 newOffchainSignerCommitment,
        bytes memory signature,
        uint256[] calldata siblingNodes,
        uint256 nonce
    ) external virtual onlyProxy onlyInitialized {
        require(pubkeyId < MAX_PUBKEYS, "pubkeyId must be less than MAX_PUBKEYS");

        bytes32 messageHash = _hashTypedDataV4(
            keccak256(
                abi.encode(
                    REMOVE_AUTHENTICATOR_TYPEHASH,
                    accountIndex,
                    authenticatorAddress,
                    pubkeyId,
                    authenticatorPubkey,
                    newOffchainSignerCommitment,
                    nonce
                )
            )
        );

        (uint256 recoveredAccountIndex,,) = recoverAccountIndex(messageHash, signature);
        require(accountIndex == recoveredAccountIndex, "Invalid account index");
        require(nonce == signatureNonces[accountIndex]++, "Invalid nonce");

        uint256 packedToRemove = authenticatorAddressToPackedAccountIndex[authenticatorAddress];
        require(packedToRemove != 0, "Authenticator does not exist");
        require(uint192(packedToRemove) == accountIndex, "Authenticator does not belong to account");
        require(PackedAccountIndex.pubkeyId(packedToRemove) == pubkeyId, "Invalid pubkeyId");

        // Delete authenticator
        delete authenticatorAddressToPackedAccountIndex[authenticatorAddress];
        _setPubkeyBitmap(accountIndex, _getPubkeyBitmap(accountIndex) & ~(1 << pubkeyId));

        // Update tree
        emit AuthenticatorRemoved(
            accountIndex,
            pubkeyId,
            authenticatorAddress,
            authenticatorPubkey,
            oldOffchainSignerCommitment,
            newOffchainSignerCommitment
        );
        _updateLeafAndRecord(accountIndex, oldOffchainSignerCommitment, newOffchainSignerCommitment, siblingNodes);
    }

    /**
     * @dev Recovers an account.
     * @param accountIndex The index of the account.
     * @param newAuthenticatorAddress The new authenticator address.
     * @param newAuthenticatorPubkey The new authenticator pubkey.
     * @param oldOffchainSignerCommitment The old offchain signer commitment.
     * @param newOffchainSignerCommitment The new offchain signer commitment.
     * @param signature The signature.
     * @param siblingNodes The sibling nodes.
     * @param nonce The signature nonce.
     */
    function recoverAccount(
        uint256 accountIndex,
        address newAuthenticatorAddress,
        uint256 newAuthenticatorPubkey,
        uint256 oldOffchainSignerCommitment,
        uint256 newOffchainSignerCommitment,
        bytes memory signature,
        uint256[] calldata siblingNodes,
        uint256 nonce
    ) external virtual onlyProxy onlyInitialized {
        require(accountIndex > 0, "Account index must be greater than 0");
        require(nextAccountIndex > accountIndex, "Account does not exist");
        require(nonce == signatureNonces[accountIndex]++, "Invalid nonce");

        bytes32 messageHash = _hashTypedDataV4(
            keccak256(
                abi.encode(
                    RECOVER_ACCOUNT_TYPEHASH,
                    accountIndex,
                    newAuthenticatorAddress,
                    newAuthenticatorPubkey,
                    newOffchainSignerCommitment,
                    nonce
                )
            )
        );

<<<<<<< HEAD
        address signatureRecoveredAddress = ECDSA.recover(messageHash, signature);
        require(signatureRecoveredAddress != address(0), "Invalid signature");
        address recoverySigner = _getRecoveryAddress(accountIndex);
=======
        address recoverySigner = accountIndexToRecoveryAddress[accountIndex];
>>>>>>> e849561d
        require(recoverySigner != address(0), "Recovery address not set");
        require(SignatureChecker.isValidSignatureNow(recoverySigner, messageHash, signature), "Invalid signature");
        require(authenticatorAddressToPackedAccountIndex[newAuthenticatorAddress] == 0, "Authenticator already exists");
        require(newAuthenticatorAddress != address(0), "New authenticator address cannot be the zero address");

        accountRecoveryCounter[accountIndex]++;

        authenticatorAddressToPackedAccountIndex[newAuthenticatorAddress] =
            PackedAccountIndex.pack(accountIndex, uint32(accountRecoveryCounter[accountIndex]), uint32(0));
        _setPubkeyBitmap(accountIndex, 1); // Reset to only pubkeyId 0

        emit AccountRecovered(
            accountIndex,
            newAuthenticatorAddress,
            newAuthenticatorPubkey,
            oldOffchainSignerCommitment,
            newOffchainSignerCommitment
        );
        _updateLeafAndRecord(accountIndex, oldOffchainSignerCommitment, newOffchainSignerCommitment, siblingNodes);
    }

    /**
     * @dev Updates the recovery address for an account.
     * @param accountIndex The index of the account.
     * @param newRecoveryAddress The new recovery address.
     * @param signature The signature authorizing the change.
     * @param nonce The signature nonce.
     */
    function updateRecoveryAddress(
        uint256 accountIndex,
        address newRecoveryAddress,
        bytes memory signature,
        uint256 nonce
    ) external virtual onlyProxy onlyInitialized {
        require(accountIndex > 0, "Account index must be greater than 0");
        require(nextAccountIndex > accountIndex, "Account does not exist");

        bytes32 messageHash = _hashTypedDataV4(
            keccak256(abi.encode(UPDATE_RECOVERY_ADDRESS_TYPEHASH, accountIndex, newRecoveryAddress, nonce))
        );

        (uint256 recoveredAccountIndex,,) = recoverAccountIndex(messageHash, signature);
        require(accountIndex == recoveredAccountIndex, "Invalid account index");
        require(nonce == signatureNonces[accountIndex]++, "Invalid nonce");

        require(newRecoveryAddress != address(0), "Recovery address cannot be the zero address");

        address oldRecoveryAddress = _getRecoveryAddress(accountIndex);
        require(oldRecoveryAddress != address(0), "Recovery address not set");

        // Preserve the bitmap when updating recovery address
        uint256 bitmap = _getPubkeyBitmap(accountIndex);
        _setRecoveryAddressAndBitmap(accountIndex, newRecoveryAddress, bitmap);

        emit RecoveryAddressUpdated(accountIndex, oldRecoveryAddress, newRecoveryAddress);
    }

    ////////////////////////////////////////////////////////////
    //                    Upgrade Authorization               //
    ////////////////////////////////////////////////////////////

    /**
     * @dev Authorize upgrade to a new implementation
     * @param newImplementation Address of the new implementation contract
     * @notice Only the contract owner can authorize upgrades
     */
    function _authorizeUpgrade(address newImplementation) internal virtual override onlyOwner {}

    ////////////////////////////////////////////////////////////
    //                    Storage Gap                         //
    ////////////////////////////////////////////////////////////

    /**
     * @dev Storage gap to allow for future upgrades without storage collisions
     * This reserves 50 storage slots for future state variables
     */
    uint256[50] private __gap;
}<|MERGE_RESOLUTION|>--- conflicted
+++ resolved
@@ -617,13 +617,9 @@
             )
         );
 
-<<<<<<< HEAD
         address signatureRecoveredAddress = ECDSA.recover(messageHash, signature);
         require(signatureRecoveredAddress != address(0), "Invalid signature");
         address recoverySigner = _getRecoveryAddress(accountIndex);
-=======
-        address recoverySigner = accountIndexToRecoveryAddress[accountIndex];
->>>>>>> e849561d
         require(recoverySigner != address(0), "Recovery address not set");
         require(SignatureChecker.isValidSignatureNow(recoverySigner, messageHash, signature), "Invalid signature");
         require(authenticatorAddressToPackedAccountIndex[newAuthenticatorAddress] == 0, "Authenticator already exists");
