// SPDX-License-Identifier: UNLICENSED
pragma solidity ^0.8.13;

import {Ownable} from "@openzeppelin/contracts/access/Ownable.sol";
import {RpRegistry} from "./RpRegistry.sol";
import {CredentialSchemaIssuerRegistry} from "./CredentialSchemaIssuerRegistry.sol";
import {AccountRegistry} from "./AccountRegistry.sol";
import {AbstractSignerPubkeyRegistry as A} from "./AbstractSignerPubkeyRegistry.sol";

contract Verifier is Ownable {
    RpRegistry public rpRegistry;
    CredentialSchemaIssuerRegistry public credentialSchemaIssuerRegistry;
    AccountRegistry public accountRegistry;

    constructor(address _rpRegistry, address _credentialIssuerRegistry, address _accountRegistry) Ownable(msg.sender) {
        rpRegistry = RpRegistry(_rpRegistry);
<<<<<<< HEAD
        credentialSchemaIssuerRegistry = CredentialSchemaIssuerRegistry(_credentialIssuerRegistry);
        accountRegistry = AccountRegistry(_authenticatorRegistry);
=======
        credentialIssuerRegistry = CredentialIssuerRegistry(_credentialIssuerRegistry);
        accountRegistry = AccountRegistry(_accountRegistry);
>>>>>>> 6ad51ed5
    }

    event AccountRegistryUpdated(address oldAccountRegistry, address newAccountRegistry);

    function verify(
        bytes memory proof,
        uint256 rpId,
        uint256 actionId,
        uint256 credentialIssuerId,
        uint256 authenticatorRoot
    ) external view returns (bool) {
        require(accountRegistry.isValidRoot(authenticatorRoot), "Invalid authenticator root");

        A.Pubkey memory rpPubkey = rpRegistry.rpIdToPubkey(rpId);
        A.Pubkey memory credentialIssuerPubkey =
            credentialSchemaIssuerRegistry.issuerSchemaIdToPubkey(credentialIssuerId);

        require(rpPubkey.x != 0 && rpPubkey.y != 0, "RP not registered");
        require(credentialIssuerPubkey.x != 0 && credentialIssuerPubkey.y != 0, "Credential issuer not registered");

        require(rpRegistry.isActionValid(rpId, actionId), "Action not valid");

        // TODO: Verify proof

        return true;
    }

    function updateRpRegistry(address _rpRegistry) external onlyOwner {
        rpRegistry = RpRegistry(_rpRegistry);
    }

    function updateCredentialSchemaIssuerRegistry(address _credentialSchemaIssuerRegistry) external onlyOwner {
        credentialSchemaIssuerRegistry = CredentialSchemaIssuerRegistry(_credentialSchemaIssuerRegistry);
    }

    function updateAccountRegistry(address _accountRegistry) external onlyOwner {
        address oldAccountRegistry = address(accountRegistry);
        accountRegistry = AccountRegistry(_accountRegistry);
        emit AccountRegistryUpdated(oldAccountRegistry, _accountRegistry);
    }
}<|MERGE_RESOLUTION|>--- conflicted
+++ resolved
@@ -14,13 +14,8 @@
 
     constructor(address _rpRegistry, address _credentialIssuerRegistry, address _accountRegistry) Ownable(msg.sender) {
         rpRegistry = RpRegistry(_rpRegistry);
-<<<<<<< HEAD
         credentialSchemaIssuerRegistry = CredentialSchemaIssuerRegistry(_credentialIssuerRegistry);
-        accountRegistry = AccountRegistry(_authenticatorRegistry);
-=======
-        credentialIssuerRegistry = CredentialIssuerRegistry(_credentialIssuerRegistry);
         accountRegistry = AccountRegistry(_accountRegistry);
->>>>>>> 6ad51ed5
     }
 
     event AccountRegistryUpdated(address oldAccountRegistry, address newAccountRegistry);
