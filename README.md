# 🚧 WIP: world-id-protocol

> This project is work in progress and unaudited. DO NOT USE IN PRODUCTION.

Monorepo containing:

- `services/registry-gateway`: HTTP API service to interact with onchain `AccountRegistry`
- `services/world-id-indexer`: Indexer for `AccountCreated` events serving inclusion proofs
- `crates/world-id-core`: The core library of the World ID Protocol
- `contracts/`: Onchain contracts

## Prerequisites

- Rust toolchain (`rustup`, `cargo`) – pinned via `rust-toolchain.toml`
- Foundry (forge/cast/anvil): `curl -L https://foundry.paradigm.xyz | bash` then `foundryup`
<<<<<<< HEAD
- Postgres (for the indexer) if you run `indexer`
=======
- For running the Rust services look at the specific READMEs of each service.
>>>>>>> 63db8419

## 🗃️ Addressbook

### Staging (World Chain Mainnet)

> [!WARNING]  
> These deployments are the current most up-to-date version, but this project is still WIP and deployments may change at any time.

- Deployed by `world-id-gateway`'s wallet address: `0x777DF5A6ab04B47995f0750D5Ff188879DC60Ac7`
- Deployed to World Chain Mainnet (Chain ID: `480`)

| Contract                         | Address                                      |
| -------------------------------- | -------------------------------------------- |
| `AccountRegistry`                | `0xd66aFbf92d684B4404B1ed3e9aDA85353c178dE2` |
| `CredentialSchemaIssuerRegistry` | `0xCE2460f072dF53f116647056eD4655ac3B19f6DF` |

## Make targets

Use the provided Makefile:

- `make help`: Show all available targets with descriptions
- `make build`: Build Rust workspace and Solidity contracts
- `make fmt`: Format Rust and Solidity
- `make lint`: Run Rust clippy (fails on warnings)
- `make test`: Run both Rust and Solidity tests
- `make rust-build`: `cargo build --workspace`
- `make rust-test`: `cargo test --workspace`
- `make rust-fmt`: `cargo fmt --all`
- `make rust-clippy`: `cargo clippy --workspace --all-targets -D warnings`
- `make run-indexer`: Run `world-id-indexer`
- `make run-gateway`: Run `registry-gateway` (defaults to 127.0.0.1:4000)
- `make sol-build`: `forge build` in `contracts/`
- `make sol-test`: `forge test -vvv` in `contracts/`
- `make sol-fmt`: `forge fmt` in `contracts/`

## Running services

### registry-gateway

Environment variables:

- `RPC_URL` (required): HTTP RPC endpoint
- `WALLET_KEY` (required): Hex private key for sending txs
- `REGISTRY_ADDRESS` (required): `AccountRegistry` address (0x…)
- `RG_BATCH_MS` (optional, default 1000): Batch window
- `RG_PORT` or `PORT` (optional, default 4000): Listen port
- `RUST_LOG` (optional): e.g. `registry_gateway=debug,axum=info`

Run:

```
make run-gateway
```

Endpoints:

- `GET /health`
- `POST /create-account` (batched)
- `POST /update-authenticator`
- `POST /insert-authenticator`
- `POST /remove-authenticator`
- `POST /recover-account`
- `GET /is-valid-root?root=<u256>`

## Solidity contracts

Foundry project under `contracts/`.

Common commands:

```
cd contracts
forge build
forge test -vvv
forge fmt
```

## Development

- Build everything: `make build`
- Test Rust: `make rust-test`; Test Solidity: `make sol-test`; Both: `make test`
- Format: `make fmt`
- Lint: `make lint`

## Notes

- This codebase is unaudited. Do not use in production.
- Ensure RPC and Postgres credentials are correct before running services.<|MERGE_RESOLUTION|>--- conflicted
+++ resolved
@@ -13,11 +13,7 @@
 
 - Rust toolchain (`rustup`, `cargo`) – pinned via `rust-toolchain.toml`
 - Foundry (forge/cast/anvil): `curl -L https://foundry.paradigm.xyz | bash` then `foundryup`
-<<<<<<< HEAD
-- Postgres (for the indexer) if you run `indexer`
-=======
 - For running the Rust services look at the specific READMEs of each service.
->>>>>>> 63db8419
 
 ## 🗃️ Addressbook
 
