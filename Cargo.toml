--- conflicted
+++ resolved
@@ -1,11 +1,6 @@
 [workspace]
 members = [
-<<<<<<< HEAD
-    "crates/common",
-=======
     "crates/world-id-core",
-    "crates/poseidon2",
->>>>>>> f65e2d44
     "services/authtree-indexer",
     "services/registry-gateway",
 ]
