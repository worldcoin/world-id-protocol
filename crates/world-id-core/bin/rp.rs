use std::time::SystemTime;

use alloy::{
    network::EthereumWallet,
    primitives::{address, Address},
    signers::local::PrivateKeySigner,
};
use ark_ff::BigInteger;
use ark_ff::PrimeField;
use ark_ff::UniformRand;
use eyre::Result;
use oprf_test::key_gen_sc_mock::KeyGenProxy;
use serde_json::json;
use world_id_core::types::{BaseField, RpRequest};

const DEFAULT_KEY_GEN_CONTRACT_ADDRESS: Address =
    address!("0xCf7Ed3AccA5a467e9e704C703E8D87F634fB0Fc9");
const PRIVATE_KEY: &str = "0xac0974bec39a17e36ba4a6b4d238ff944bacb478cbed5efcae784d7bf4f2ff80";

#[tokio::main]
async fn main() -> Result<()> {
    let mut rng = rand::thread_rng();
    let chain_url = std::env::var("CHAIN_URL").unwrap_or("ws://localhost:8545".to_string());
    let action_id = BaseField::rand(&mut rng);

    let wallet = EthereumWallet::from(PRIVATE_KEY.parse::<PrivateKeySigner>()?);
    let mut key_gen_proxy =
        KeyGenProxy::connect(&chain_url, DEFAULT_KEY_GEN_CONTRACT_ADDRESS, wallet).await?;

<<<<<<< HEAD
    let _chain_url = std::env::var("CHAIN_URL").unwrap_or("http://localhost:6789".to_string());
    // let (rp_id, rp_nullifier_key) = oprf_test::register_rp(&chain_url).await?;
=======
    let (rp_id, rp_nullifier_key) = key_gen_proxy.init_key_gen().await?;

    let nonce = ark_babyjubjub::Fq::rand(&mut rand::thread_rng());
    let current_time_stamp = SystemTime::now()
        .duration_since(SystemTime::UNIX_EPOCH)
        .expect("system time is after unix epoch")
        .as_secs();

    let mut msg = Vec::new();
    msg.extend(nonce.into_bigint().to_bytes_le());
    msg.extend(current_time_stamp.to_le_bytes());
    let signature = key_gen_proxy
        .sign(rp_id, &msg)
        .ok_or_else(|| eyre::eyre!("unknown rp id {rp_id}"))?;

    let rp_request = RpRequest {
        rp_id: rp_id.into_inner().to_string(),
        rp_nullifier_key,
        signature,
        current_time_stamp,
        action_id,
        nonce,
    };
>>>>>>> 0baa924e

    println!("{}", json!(rp_request));

    Ok(())
}<|MERGE_RESOLUTION|>--- conflicted
+++ resolved
@@ -27,10 +27,6 @@
     let mut key_gen_proxy =
         KeyGenProxy::connect(&chain_url, DEFAULT_KEY_GEN_CONTRACT_ADDRESS, wallet).await?;
 
-<<<<<<< HEAD
-    let _chain_url = std::env::var("CHAIN_URL").unwrap_or("http://localhost:6789".to_string());
-    // let (rp_id, rp_nullifier_key) = oprf_test::register_rp(&chain_url).await?;
-=======
     let (rp_id, rp_nullifier_key) = key_gen_proxy.init_key_gen().await?;
 
     let nonce = ark_babyjubjub::Fq::rand(&mut rand::thread_rng());
@@ -54,7 +50,6 @@
         action_id,
         nonce,
     };
->>>>>>> 0baa924e
 
     println!("{}", json!(rp_request));
 
