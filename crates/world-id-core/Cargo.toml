[package]
name = "world-id-core"
version = "0.1.0"
build = "build.rs"
license.workspace = true
edition.workspace = true

[[bin]]
name = "authenticator"
path = "bin/authenticator.rs"

[[bin]]
name = "rp"
path = "bin/rp.rs"

[dependencies]
alloy = { version = "1.0.36", features = ["contract", "signer-local", "sol-types", "reqwest-rustls-tls"], default-features = false, optional = true }
ark-bn254 = { workspace = true }
ark-ff = { workspace = true }
anyhow = { workspace = true }
ciborium = "0.2.2"
hex = { workspace = true }
ruint = { workspace = true }
serde = { workspace = true }
serde_repr = "0.1"
thiserror = { workspace = true }
tracing = { workspace = true }
tracing-subscriber = { workspace = true }
eddsa-babyjubjub = { git = "https://github.com/TaceoLabs/nullifier-oracle-service.git" }
serde_json = { workspace = true }
tokio = { version = "1", features = ["rt-multi-thread", "macros"] }
oprf-client = { git = "https://github.com/TaceoLabs/nullifier-oracle-service.git", optional = true }
oprf-types = { git = "https://github.com/TaceoLabs/nullifier-oracle-service.git" }
oprf-core = { git = "https://github.com/TaceoLabs/nullifier-oracle-service.git" }
oprf-test = { git = "https://github.com/TaceoLabs/nullifier-oracle-service.git" }
circom-types = { git = "https://github.com/TaceoLabs/co-snarks.git", default-features = false }
ark-serde-compat = { git = "https://github.com/TaceoLabs/nullifier-oracle-service.git" }
poseidon2 = { git = "https://github.com/TaceoLabs/nullifier-oracle-service.git" }
rand = "0.8.5"
ark-ec = "0.5.0"
uuid = "1.14.0"
witness = { git = "https://github.com/TaceoLabs/circom-witness-rs.git"}
eyre = "0.6.12"
groth16 = { git = "https://github.com/TaceoLabs/groth16.git" }
<<<<<<< HEAD
reqwest = { version = "0.12", features = ["json", "rustls-tls"] }
base64 = { version = "0.22", optional = true }
time = { version = "0.3", features = ["parsing", "formatting", "serde", "macros"], optional = true }
sha2 = { version = "0.10", optional = true }

[features]
default = []
requests = ["dep:base64", "dep:time", "dep:sha2"]
=======
reqwest = { version = "0.12", features = ["json", "rustls-tls"], optional = true }

[features]
default = ["authenticator"]

authenticator = ["dep:alloy", "dep:oprf-client", "dep:reqwest"]
>>>>>>> 715158dc
<|MERGE_RESOLUTION|>--- conflicted
+++ resolved
@@ -42,7 +42,6 @@
 witness = { git = "https://github.com/TaceoLabs/circom-witness-rs.git"}
 eyre = "0.6.12"
 groth16 = { git = "https://github.com/TaceoLabs/groth16.git" }
-<<<<<<< HEAD
 reqwest = { version = "0.12", features = ["json", "rustls-tls"] }
 base64 = { version = "0.22", optional = true }
 time = { version = "0.3", features = ["parsing", "formatting", "serde", "macros"], optional = true }
@@ -51,11 +50,10 @@
 [features]
 default = []
 requests = ["dep:base64", "dep:time", "dep:sha2"]
-=======
+
 reqwest = { version = "0.12", features = ["json", "rustls-tls"], optional = true }
 
 [features]
 default = ["authenticator"]
 
-authenticator = ["dep:alloy", "dep:oprf-client", "dep:reqwest"]
->>>>>>> 715158dc
+authenticator = ["dep:alloy", "dep:oprf-client", "dep:reqwest"]