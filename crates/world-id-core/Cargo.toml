--- conflicted
+++ resolved
@@ -41,7 +41,6 @@
 witness = { git = "https://github.com/TaceoLabs/circom-witness-rs.git"}
 eyre = "0.6.12"
 groth16 = { git = "https://github.com/TaceoLabs/groth16.git" }
-<<<<<<< HEAD
 reqwest = { version = "0.12", features = ["json", "rustls-tls"] }
 tracing-subscriber = { workspace = true }
 base64 = { version = "0.22", optional = true }
@@ -51,6 +50,3 @@
 [features]
 default = []
 requests = ["dep:base64", "dep:time", "dep:sha2"]
-=======
-reqwest = { version = "0.12", features = ["json", "rustls-tls"] }
->>>>>>> 6ad51ed5
