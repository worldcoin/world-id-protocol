//! The core library for the World ID Protocol.

mod authenticator;
pub use authenticator::Authenticator;
pub mod account_registry;
pub mod account_signer;
pub mod config;
use alloy::primitives::U256;

<<<<<<< HEAD
#[cfg(feature = "requests")]
pub mod requests;
=======
mod credential;
pub use credential::Credential;
>>>>>>> 6ad51ed5

#[derive(serde::Serialize, serde::Deserialize)]
pub struct ProofResponse {
    account_index: u64,
    leaf_index: u64,
    root: U256,
    proof: Vec<U256>,
}

impl ProofResponse {
    pub fn new(account_index: u64, leaf_index: u64, root: U256, proof: Vec<U256>) -> Self {
        Self {
            account_index,
            leaf_index,
            root,
            proof,
        }
    }
}<|MERGE_RESOLUTION|>--- conflicted
+++ resolved
@@ -7,13 +7,10 @@
 pub mod config;
 use alloy::primitives::U256;
 
-<<<<<<< HEAD
 #[cfg(feature = "requests")]
 pub mod requests;
-=======
 mod credential;
 pub use credential::Credential;
->>>>>>> 6ad51ed5
 
 #[derive(serde::Serialize, serde::Deserialize)]
 pub struct ProofResponse {
