//! The core library for the World ID Protocol.

mod authenticator;
pub use authenticator::Authenticator;
pub mod account_registry;
pub mod account_signer;
pub mod config;
use alloy::primitives::U256;

#[derive(serde::Serialize, serde::Deserialize)]
pub struct ProofResponse {
    account_index: u64,
    leaf_index: u64,
    root: U256,
    proof: Vec<U256>,
}

<<<<<<< HEAD
pub mod authenticator_registry;

mod credential;
pub use credential::Credential;
=======
impl ProofResponse {
    pub fn new(account_index: u64, leaf_index: u64, root: U256, proof: Vec<U256>) -> Self {
        Self {
            account_index,
            leaf_index,
            root,
            proof,
        }
    }
}
>>>>>>> 921b66b5
<|MERGE_RESOLUTION|>--- conflicted
+++ resolved
@@ -7,6 +7,9 @@
 pub mod config;
 use alloy::primitives::U256;
 
+mod credential;
+pub use credential::Credential;
+
 #[derive(serde::Serialize, serde::Deserialize)]
 pub struct ProofResponse {
     account_index: u64,
@@ -15,12 +18,6 @@
     proof: Vec<U256>,
 }
 
-<<<<<<< HEAD
-pub mod authenticator_registry;
-
-mod credential;
-pub use credential::Credential;
-=======
 impl ProofResponse {
     pub fn new(account_index: u64, leaf_index: u64, root: U256, proof: Vec<U256>) -> Self {
         Self {
@@ -30,5 +27,4 @@
             proof,
         }
     }
-}
->>>>>>> 921b66b5
+}