#![allow(clippy::option_if_let_else)]
#[cfg(feature = "authenticator")]
use ruint::aliases::U256;

#[cfg(feature = "authenticator")]
use serde::Serialize;

use serde::Deserialize;

#[cfg(feature = "authenticator")]
use alloy::primitives::Address;
#[cfg(feature = "authenticator")]
use strum::EnumString;
#[cfg(feature = "openapi")]
use utoipa::ToSchema;

#[cfg(feature = "authenticator")]
use world_id_primitives::serde_utils::{
    hex_u256, hex_u256_opt, hex_u256_vec, hex_u32, hex_u32_opt,
};

pub use world_id_primitives::merkle::AccountInclusionProof;

/// The request to create a new World ID account.
#[cfg(feature = "authenticator")]
#[cfg_attr(feature = "openapi", derive(ToSchema))]
#[derive(Debug, Serialize, Deserialize)]
pub struct CreateAccountRequest {
    /// The recovery address.
    #[cfg_attr(feature = "openapi", schema(value_type = String, format = "hex"))]
    pub recovery_address: Option<Address>,
    /// The addresses of the authenticators.
    #[cfg_attr(feature = "openapi", schema(value_type = Vec<String>, format = "hex"))]
    pub authenticator_addresses: Vec<Address>,
    /// The compressed public keys of the authenticators.
    #[serde(with = "hex_u256_vec")]
    #[cfg_attr(feature = "openapi", schema(value_type = Vec<String>, format = "hex"))]
    pub authenticator_pubkeys: Vec<U256>,
    /// The offchain signer commitment.
    #[serde(with = "hex_u256")]
    #[cfg_attr(feature = "openapi", schema(value_type = String, format = "hex"))]
    pub offchain_signer_commitment: U256,
}

/// The request to update an authenticator.
#[cfg(feature = "authenticator")]
#[cfg_attr(feature = "openapi", derive(ToSchema))]
#[derive(Debug, Serialize, Deserialize)]
pub struct UpdateAuthenticatorRequest {
    /// The account index.
    #[serde(with = "hex_u256")]
    #[cfg_attr(feature = "openapi", schema(value_type = String, format = "hex"))]
    pub leaf_index: U256,
    /// The old authenticator address.
    #[cfg_attr(feature = "openapi", schema(value_type = String, format = "hex"))]
    pub old_authenticator_address: Address,
    /// The new authenticator address.
    #[cfg_attr(feature = "openapi", schema(value_type = String, format = "hex"))]
    pub new_authenticator_address: Address,
    /// The old offchain signer commitment.
    #[serde(with = "hex_u256")]
    #[cfg_attr(feature = "openapi", schema(value_type = String, format = "hex"))]
    pub old_offchain_signer_commitment: U256,
    /// The new offchain signer commitment.
    #[serde(with = "hex_u256")]
    #[cfg_attr(feature = "openapi", schema(value_type = String, format = "hex"))]
    pub new_offchain_signer_commitment: U256,
    /// The sibling nodes.
    #[serde(with = "hex_u256_vec")]
    #[cfg_attr(feature = "openapi", schema(value_type = Vec<String>, format = "hex"))]
    pub sibling_nodes: Vec<U256>,
    /// The signature.
    #[cfg_attr(feature = "openapi", schema(value_type = Vec<u8>))]
    pub signature: Vec<u8>,
    /// The nonce.
    #[serde(with = "hex_u256")]
    #[cfg_attr(feature = "openapi", schema(value_type = String, format = "hex"))]
    pub nonce: U256,
    /// The pubkey id.
    #[serde(default, with = "hex_u32_opt")]
    #[cfg_attr(feature = "openapi", schema(value_type = Option<String>, format = "hex"))]
    pub pubkey_id: Option<u32>,
    /// The new authenticator pubkey.
    #[serde(default, with = "hex_u256_opt")]
    #[cfg_attr(feature = "openapi", schema(value_type = Option<String>, format = "hex"))]
    pub new_authenticator_pubkey: Option<U256>,
}

/// The request to insert an authenticator.
#[cfg(feature = "authenticator")]
#[cfg_attr(feature = "openapi", derive(ToSchema))]
#[derive(Debug, Serialize, Deserialize)]
pub struct InsertAuthenticatorRequest {
    /// The account index.
    #[serde(with = "hex_u256")]
    #[cfg_attr(feature = "openapi", schema(value_type = String, format = "hex"))]
    pub leaf_index: U256,
    /// The new authenticator address.
    #[cfg_attr(feature = "openapi", schema(value_type = String, format = "hex"))]
    pub new_authenticator_address: Address,
    /// The old offchain signer commitment.
    #[serde(with = "hex_u256")]
    #[cfg_attr(feature = "openapi", schema(value_type = String, format = "hex"))]
    pub old_offchain_signer_commitment: U256,
    /// The new offchain signer commitment.
    #[serde(with = "hex_u256")]
    #[cfg_attr(feature = "openapi", schema(value_type = String, format = "hex"))]
    pub new_offchain_signer_commitment: U256,
    /// The sibling nodes.
    #[serde(with = "hex_u256_vec")]
    #[cfg_attr(feature = "openapi", schema(value_type = Vec<String>, format = "hex"))]
    pub sibling_nodes: Vec<U256>,
    /// The signature.
    #[cfg_attr(feature = "openapi", schema(value_type = Vec<u8>))]
    pub signature: Vec<u8>,
    /// The nonce.
    #[serde(with = "hex_u256")]
    #[cfg_attr(feature = "openapi", schema(value_type = String, format = "hex"))]
    pub nonce: U256,
    /// The pubkey id.
    #[serde(with = "hex_u32")]
    #[cfg_attr(feature = "openapi", schema(value_type = String, format = "hex"))]
    pub pubkey_id: u32,
    /// The new authenticator pubkey.
    #[serde(with = "hex_u256")]
    #[cfg_attr(feature = "openapi", schema(value_type = String, format = "hex"))]
    pub new_authenticator_pubkey: U256,
}

/// The request to remove an authenticator.
#[cfg(feature = "authenticator")]
#[cfg_attr(feature = "openapi", derive(ToSchema))]
#[derive(Debug, Serialize, Deserialize)]
pub struct RemoveAuthenticatorRequest {
    /// The account index.
    #[serde(with = "hex_u256")]
    #[cfg_attr(feature = "openapi", schema(value_type = String, format = "hex"))]
    pub leaf_index: U256,
    /// The authenticator address.
    #[cfg_attr(feature = "openapi", schema(value_type = String, format = "hex"))]
    pub authenticator_address: Address,
    /// The old offchain signer commitment.
    #[serde(with = "hex_u256")]
    #[cfg_attr(feature = "openapi", schema(value_type = String, format = "hex"))]
    pub old_offchain_signer_commitment: U256,
    /// The new offchain signer commitment.
    #[serde(with = "hex_u256")]
    #[cfg_attr(feature = "openapi", schema(value_type = String, format = "hex"))]
    pub new_offchain_signer_commitment: U256,
    /// The sibling nodes.
    #[serde(with = "hex_u256_vec")]
    #[cfg_attr(feature = "openapi", schema(value_type = Vec<String>, format = "hex"))]
    pub sibling_nodes: Vec<U256>,
    /// The signature.
    #[cfg_attr(feature = "openapi", schema(value_type = Vec<u8>))]
    pub signature: Vec<u8>,
    /// The nonce.
    #[serde(with = "hex_u256")]
    #[cfg_attr(feature = "openapi", schema(value_type = String, format = "hex"))]
    pub nonce: U256,
    /// The pubkey id.
    #[serde(default, with = "hex_u32_opt")]
    #[cfg_attr(feature = "openapi", schema(value_type = Option<String>, format = "hex"))]
    pub pubkey_id: Option<u32>,
    /// The authenticator pubkey.
    #[serde(default, with = "hex_u256_opt")]
    #[cfg_attr(feature = "openapi", schema(value_type = Option<String>, format = "hex"))]
    pub authenticator_pubkey: Option<U256>,
}

/// The request to recover an account.
#[cfg(feature = "authenticator")]
#[cfg_attr(feature = "openapi", derive(ToSchema))]
#[derive(Debug, Serialize, Deserialize)]
pub struct RecoverAccountRequest {
    /// The account index.
    #[serde(with = "hex_u256")]
    #[cfg_attr(feature = "openapi", schema(value_type = String, format = "hex"))]
    pub leaf_index: U256,
    /// The new authenticator address.
    #[cfg_attr(feature = "openapi", schema(value_type = String, format = "hex"))]
    pub new_authenticator_address: Address,
    /// The old offchain signer commitment.
    #[serde(with = "hex_u256")]
    #[cfg_attr(feature = "openapi", schema(value_type = String, format = "hex"))]
    pub old_offchain_signer_commitment: U256,
    /// The new offchain signer commitment.
    #[serde(with = "hex_u256")]
    #[cfg_attr(feature = "openapi", schema(value_type = String, format = "hex"))]
    pub new_offchain_signer_commitment: U256,
    /// The sibling nodes.
    #[serde(with = "hex_u256_vec")]
    #[cfg_attr(feature = "openapi", schema(value_type = Vec<String>, format = "hex"))]
    pub sibling_nodes: Vec<U256>,
    /// The signature.
    #[cfg_attr(feature = "openapi", schema(value_type = Vec<u8>))]
    pub signature: Vec<u8>,
    /// The nonce.
    #[serde(with = "hex_u256")]
    #[cfg_attr(feature = "openapi", schema(value_type = String, format = "hex"))]
    pub nonce: U256,
    /// The new authenticator pubkey.
    #[serde(default, with = "hex_u256_opt")]
    #[cfg_attr(feature = "openapi", schema(value_type = Option<String>, format = "hex"))]
    pub new_authenticator_pubkey: Option<U256>,
}

/// Response returned by the registry gateway for state-changing requests.
#[derive(Debug, Deserialize)]
pub struct GatewayStatusResponse {
    /// Identifier assigned by the gateway to the submitted request.
    pub request_id: String,
    /// The kind of operation that was submitted.
    pub kind: GatewayRequestKind,
    /// The current state of the request.
    pub status: GatewayRequestState,
}

/// Kind of request tracked by the registry gateway.
#[derive(Debug, Deserialize)]
#[serde(rename_all = "snake_case")]
pub enum GatewayRequestKind {
    /// Account creation request.
    CreateAccount,
    /// Authenticator update request.
    UpdateAuthenticator,
    /// Authenticator insertion request.
    InsertAuthenticator,
    /// Authenticator removal request.
    RemoveAuthenticator,
    /// Account recovery request.
    RecoverAccount,
}

/// Tracking state for a registry gateway request.
#[derive(Debug, Deserialize)]
#[serde(tag = "state", rename_all = "snake_case")]
pub enum GatewayRequestState {
    /// Request queued but not yet batched.
    Queued,
    /// Request currently being batched.
    Batching,
    /// Request submitted on-chain, hash available.
    Submitted {
        /// Transaction hash emitted when the request was submitted.
        tx_hash: String,
    },
    /// Request finalized on-chain.
    Finalized {
        /// Transaction hash emitted when the request was finalized.
        tx_hash: String,
    },
    /// Request failed during processing.
    Failed {
        /// Error message returned by the gateway.
        error: String,
    },
}

/// Request to fetch a packed account index from the indexer.
#[cfg(feature = "authenticator")]
#[derive(Debug, Serialize, Deserialize)]
#[cfg_attr(feature = "openapi", derive(ToSchema))]
pub struct IndexerPackedAccountRequest {
    /// The authenticator address to look up
    #[cfg_attr(feature = "openapi", schema(value_type = String, format = "hex", example = "0x742d35Cc6634C0532925a3b844Bc9e7595f0bEb"))]
    pub authenticator_address: Address,
}

/// Response containing the packed account index from the indexer.
#[cfg(feature = "authenticator")]
#[derive(Debug, Serialize, Deserialize)]
#[cfg_attr(feature = "openapi", derive(ToSchema))]
pub struct IndexerPackedAccountResponse {
    /// The packed account data [32 bits recoveryCounter][32 bits pubkeyId][192 bits leafIndex]
    #[serde(with = "hex_u256")]
    #[cfg_attr(feature = "openapi", schema(value_type = String, format = "hex", example = "0x1"))]
    pub packed_account_data: U256,
}

/// Query for the indexer based on a leaf index.
///
/// Used for getting inclusion proofs and signature nonces.
#[cfg(feature = "authenticator")]
#[derive(Debug, Serialize, Deserialize)]
#[cfg_attr(feature = "openapi", derive(ToSchema))]
pub struct IndexerQueryRequest {
<<<<<<< HEAD
    /// The leaf index to query (from the `WorldIDRegistry`)
=======
    /// The leaf index to query (from the `AccountRegistry`)
    #[serde(with = "hex_u256")]
>>>>>>> 3993afee
    #[cfg_attr(feature = "openapi", schema(value_type = String, format = "hex", example = "0x1"))]
    pub leaf_index: U256,
}

/// Response containing the signature nonce from the indexer.
#[cfg(feature = "authenticator")]
#[derive(Debug, Serialize, Deserialize)]
#[cfg_attr(feature = "openapi", derive(ToSchema))]
pub struct IndexerSignatureNonceResponse {
    /// The signature nonce for the account
    #[serde(with = "hex_u256")]
    #[cfg_attr(feature = "openapi", schema(value_type = String, format = "hex", example = "0x0"))]
    pub signature_nonce: U256,
}

/// Error codes returned by the indexer.
#[cfg(feature = "authenticator")]
#[derive(Debug, Clone, strum::Display, EnumString, Serialize, Deserialize)]
#[cfg_attr(feature = "openapi", derive(ToSchema))]
#[strum(serialize_all = "snake_case")]
#[serde(rename_all = "snake_case")]
pub enum IndexerErrorCode {
    /// Internal server error occurred in the indexer.
    InternalServerError,
    /// Requested resource was not found.
    NotFound,
    /// The provided leaf index is invalid.
    InvalidLeafIndex,
    /// The resource is locked and cannot be accessed.
    Locked,
    /// The account does not exist.
    AccountDoesNotExist,
}

/// Gateway error codes.
#[cfg(feature = "authenticator")]
#[derive(Debug, Clone, Deserialize, Serialize, strum::Display)]
#[cfg_attr(feature = "openapi", derive(ToSchema))]
#[strum(serialize_all = "snake_case")]
#[serde(rename_all = "snake_case")]
pub enum GatewayErrorCode {
    /// Internal server error occurred in the gateway.
    InternalServerError,
    /// Requested resource was not found.
    NotFound,
    /// Bad request - invalid input.
    BadRequest,
    /// Batcher service unavailable.
    BatcherUnavailable,
}

/// Error object returned by the services APIs (indexer, gateway).
#[cfg(feature = "authenticator")]
#[derive(Debug, Clone, Deserialize, Serialize)]
#[cfg_attr(feature = "openapi", derive(ToSchema))]
pub struct ServiceApiError<T>
where
    T: Clone,
{
    /// The error code.
    pub code: T,
    /// Human-readable error message.
    pub message: String,
}

#[cfg(feature = "authenticator")]
impl<T> ServiceApiError<T>
where
    T: Clone,
{
    /// Creates a new error object.
    pub const fn new(code: T, message: String) -> Self {
        Self { code, message }
    }
}<|MERGE_RESOLUTION|>--- conflicted
+++ resolved
@@ -285,12 +285,8 @@
 #[derive(Debug, Serialize, Deserialize)]
 #[cfg_attr(feature = "openapi", derive(ToSchema))]
 pub struct IndexerQueryRequest {
-<<<<<<< HEAD
     /// The leaf index to query (from the `WorldIDRegistry`)
-=======
-    /// The leaf index to query (from the `AccountRegistry`)
-    #[serde(with = "hex_u256")]
->>>>>>> 3993afee
+    #[serde(with = "hex_u256")]
     #[cfg_attr(feature = "openapi", schema(value_type = String, format = "hex", example = "0x1"))]
     pub leaf_index: U256,
 }
