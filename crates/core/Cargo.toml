--- conflicted
+++ resolved
@@ -32,6 +32,7 @@
 anyhow = { workspace = true }
 chrono = "0.4"
 ciborium = "0.2"
+eyre = "0.6"
 hex = { workspace = true }
 ruint = { workspace = true }
 serde = { workspace = true }
@@ -46,7 +47,6 @@
 oprf-world-types = { workspace = true }
 oprf-zk = { workspace = true }
 serde_json = { workspace = true }
-<<<<<<< HEAD
 tokio = { workspace = true, features = ["rt-multi-thread", "macros"] }
 circom-types = { workspace = true, optional = true }
 rand = { workspace = true }
@@ -54,16 +54,6 @@
 uuid = { workspace = true }
 eyre = { workspace = true }
 groth16 = { workspace = true, optional = true }
-=======
-tokio = { version = "1", features = ["rt-multi-thread", "macros"] }
-circom-types = { git = "https://github.com/TaceoLabs/co-snarks.git", default-features = false, optional = true }
-rand = "0.8"
-ark-ec = "0.5.0"
-uuid = "1"
-witness = { git = "https://github.com/TaceoLabs/circom-witness-rs.git" }
-eyre = "0.6"
-groth16 = { git = "https://github.com/TaceoLabs/groth16.git", optional = true }
->>>>>>> a1bd07ec
 reqwest = { workspace = true, optional = true }
 secrecy = { version = "0.10.3", optional = true }
 world-id-primitives = { workspace = true }
