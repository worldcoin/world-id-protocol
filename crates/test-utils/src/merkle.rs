use ark_babyjubjub::Fq;
use ark_ff::AdditiveGroup;
use poseidon2::Poseidon2;
<<<<<<< HEAD
use world_id_primitives::FieldElement;
=======
use world_id_primitives::{FieldElement, TREE_DEPTH};
>>>>>>> 78168686

/// Builds the default-zero sibling path for index 0 and computes the Merkle root
/// after inserting the provided `leaf` at that index, using Poseidon2 T2 compress.
pub fn first_leaf_merkle_path(leaf: Fq) -> ([FieldElement; TREE_DEPTH], FieldElement) {
    let poseidon2_2: Poseidon2<Fq, 2, 5> = Poseidon2::default();
    let mut siblings = [FieldElement::ZERO; TREE_DEPTH];
    let mut zero = Fq::ZERO;
    for sibling in siblings.iter_mut() {
        *sibling = zero.into();
        zero = poseidon2_compress(&poseidon2_2, zero, zero);
    }

    let mut current = leaf;
    for sibling in siblings.iter() {
        current = poseidon2_compress(&poseidon2_2, current, **sibling);
    }

    (siblings, current.into())
}

/// Poseidon2 "compress" for a pair of field elements (left, right).
fn poseidon2_compress(poseidon2: &Poseidon2<Fq, 2, 5>, left: Fq, right: Fq) -> Fq {
    let mut state = poseidon2.permutation(&[left, right]);
    state[0] += left;
    state[0]
}<|MERGE_RESOLUTION|>--- conflicted
+++ resolved
@@ -1,11 +1,7 @@
 use ark_babyjubjub::Fq;
 use ark_ff::AdditiveGroup;
 use poseidon2::Poseidon2;
-<<<<<<< HEAD
-use world_id_primitives::FieldElement;
-=======
 use world_id_primitives::{FieldElement, TREE_DEPTH};
->>>>>>> 78168686
 
 /// Builds the default-zero sibling path for index 0 and computes the Merkle root
 /// after inserting the provided `leaf` at that index, using Poseidon2 T2 compress.
