--- conflicted
+++ resolved
@@ -61,93 +61,4 @@
     fn fmt(&self, f: &mut fmt::Formatter<'_>) -> fmt::Result {
         f.write_str(&self.0.to_string())
     }
-}
-
-<<<<<<< HEAD
-/// Artifacts required to compute the Merkle inclusion proof
-/// for a user’s public key.
-///
-/// Each public key is tied to a leaf in a Merkle tree.
-/// To prove validity, the user shows membership in the tree
-/// with a sibling path up to the root.
-#[derive(Clone)]
-pub struct MerkleMembership {
-    /// The actual Merkle root (not sent to the OPRF service, only used for computing the proof).
-    pub root: MerkleRoot,
-    /// The index of the user’s leaf in the Merkle tree.
-    pub mt_index: u64,
-    /// The sibling path up to the Merkle root.  
-    pub siblings: [ark_babyjubjub::Fq; TREE_DEPTH],
-=======
-/// A batch of end-user public keys
-///
-/// Stored in the Merkle-Tree at the Smart Contract.
-#[derive(Debug, Clone, Serialize, Deserialize)]
-pub struct UserPublicKeyBatch {
-    /// Values of the the public key (always len 7)
-    #[serde(serialize_with = "ark_serde_compat::serialize_babyjubjub_affine_sequence")]
-    #[serde(deserialize_with = "ark_serde_compat::deserialize_user_key_batch")]
-    pub values: [ark_babyjubjub::EdwardsAffine; 7],
-}
-
-impl UserPublicKeyBatch {
-    /// Convert to inner `[ark_babyjubjub::EdwardsAffine; 7]`.
-    pub fn into_inner(self) -> [ark_babyjubjub::EdwardsAffine; 7] {
-        self.values
-    }
-}
-
-/// Key material for the end-user.
-///
-/// Each user manages a batch of public keys but only one active
-/// secret key. The `pk_index` selects which key in the batch
-/// corresponds to the private key.
-///
-/// **Note**: Callers must ensure `pk_index < 7`.  
-/// This implementation will panic if the index is out of bounds.
-#[derive(Clone)]
-pub struct UserKeyMaterial {
-    /// A batch of public keys.
-    pub pk_batch: UserPublicKeyBatch,
-    /// The index in the batch that corresponds to the user’s public key.
-    pub pk_index: u64, // 0..6
-    /// The user’s private key.
-    pub sk: EdDSAPrivateKey,
-}
-
-impl UserKeyMaterial {
-    /// Returns the user’s currently active public key.
-    ///
-    /// # Panics
-    ///
-    /// Panics if `pk_index` is out of bounds relative to [`oprf_core::proof_input_gen::query::MAX_PUBLIC_KEYS`].
-    pub fn public_key(&self) -> ark_babyjubjub::EdwardsAffine {
-        self.pk_batch.values[self.pk_index as usize]
-    }
-}
-
-/// A credential object in the world ecosystem, together with its signature.  
-/// See [Notion doc](https://www.notion.so/worldcoin/WID25-Credential-PCP-Structure-Lifecycle-2668614bdf8c805d9484d7dd8f68532b?source=copy_link#2698614bdf8c808f83ebe8889dad0af6) for details.
-///
-/// The user must prove in a ZK proof that they hold a valid credential
-/// and that it was signed by an authorized issuer.
-#[derive(Clone)]
-pub struct CredentialsSignature {
-    /// Unique credential type ID. Not relevant for the OPRF service,
-    /// but included in the signature.
-    pub type_id: ark_babyjubjub::Fq,
-    /// The `claims hash` + `associated data hash`.
-    pub hashes: [ark_babyjubjub::Fq; 2], // [claims_hash, associated_data_hash]
-    /// Timestamp of original issuance (unix secs).
-    pub genesis_issued_at: u64,
-    /// Expiration timestamp (unix secs).
-    pub expires_at: u64,
-    /// The issuer of the credential.  
-    /// Currently this is a public input to the Groth16 proof.  
-    /// In upcoming versions, the OPRF service will fetch the issuer’s
-    /// public key from chain (or another trusted source).
-    pub issuer: EdDSAPublicKey,
-    /// The credential’s signature object.
-    pub signature: EdDSASignature,
->>>>>>> 78168686
 }