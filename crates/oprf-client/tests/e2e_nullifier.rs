use std::{convert::TryInto, path::PathBuf};

use alloy::{network::EthereumWallet, providers::ProviderBuilder, sol_types::SolEvent};
use ark_babyjubjub::{EdwardsAffine, Fq, Fr};
use ark_ec::{AffineRepr, CurveGroup};
use ark_ff::{AdditiveGroup, BigInteger, PrimeField, UniformRand};
use eddsa_babyjubjub::EdDSAPrivateKey;
use eyre::{eyre, WrapErr as _};
use k256::ecdsa::signature::Signer;
use oprf_client::{sign_oprf_query, OprfQuery};
use oprf_core::dlog_equality::DLogEqualityProof;
use oprf_types::{crypto::RpNullifierKey, RpId, ShareEpoch};
use oprf_world_types::proof_inputs::nullifier::NullifierProofInput;
<<<<<<< HEAD
use oprf_world_types::TREE_DEPTH;
=======
use oprf_world_types::{UserKeyMaterial, UserPublicKeyBatch};
>>>>>>> 78168686
use oprf_zk::{
    Groth16Material, NULLIFIER_FINGERPRINT, NULLIFIER_GRAPH_BYTES, QUERY_FINGERPRINT,
    QUERY_GRAPH_BYTES,
};
use rand::{thread_rng, Rng};
use ruint::aliases::U256;
use test_utils::anvil::{AccountRegistry, CredentialSchemaIssuerRegistry, TestAnvil};
use test_utils::merkle::first_leaf_merkle_path;
use uuid::Uuid;

<<<<<<< HEAD
use world_id_core::{Authenticator, Credential, HashableCredential, OnchainKeyRepresentable};
use world_id_primitives::authenticator::AuthenticatorPublicKeySet;
use world_id_primitives::merkle::MerkleInclusionProof;
=======
use world_id_core::{
    compress_offchain_pubkey, credential_to_credentials_signature, leaf_hash, Credential,
    HashableCredential,
};
use world_id_primitives::{merkle::MerkleInclusionProof, TREE_DEPTH};
>>>>>>> 78168686

#[tokio::test]
async fn e2e_nullifier() -> eyre::Result<()> {
    // Locate Groth16 proving material for the query and nullifier circuits
    let base = PathBuf::from(env!("CARGO_MANIFEST_DIR")).join("../../circom");

    let query_zkey = base.join("query.zkey");
    let nullifier_zkey = base.join("nullifier.zkey");
    let query_zkey_bytes =
        std::fs::read(&query_zkey).wrap_err("missing or unreadable query.zkey")?;
    let nullifier_zkey_bytes =
        std::fs::read(&nullifier_zkey).wrap_err("missing or unreadable nullifier.zkey")?;

    // Load Groth16 material (proving key + computation graph fingerprints)
    let query_material = Groth16Material::from_bytes(
        &query_zkey_bytes,
        Some(QUERY_FINGERPRINT),
        QUERY_GRAPH_BYTES,
    )
    .wrap_err("failed to load query groth16 material")?;
    let nullifier_material = Groth16Material::from_bytes(
        &nullifier_zkey_bytes,
        Some(NULLIFIER_FINGERPRINT),
        NULLIFIER_GRAPH_BYTES,
    )
    .wrap_err("failed to load nullifier groth16 material")?;

    // Start Anvil and get default signer for deployments
    let anvil = TestAnvil::spawn().wrap_err("failed to launch anvil")?;
    let signer = anvil
        .signer(0)
        .wrap_err("failed to fetch default anvil signer")?;

    // Deploy proxy contracts used by the flow
    let issuer_registry = anvil
        .deploy_credential_schema_issuer_registry(signer.clone())
        .await
        .wrap_err("failed to deploy credential schema issuer registry proxy")?;
    let account_registry = anvil
        .deploy_account_registry(signer.clone())
        .await
        .wrap_err("failed to deploy account registry proxy")?;

    // Create an Issuer keypair (EdDSA on BabyJubJub) to sign credentials
    let mut rng = thread_rng();
    let issuer_sk = EdDSAPrivateKey::random(&mut rng);
    let issuer_pk = issuer_sk.public();

    // Convert Issuer pubkey to on‑chain struct shape
    let issuer_pubkey = CredentialSchemaIssuerRegistry::Pubkey {
        x: U256::from_limbs(issuer_pk.pk.x.into_bigint().0),
        y: U256::from_limbs(issuer_pk.pk.y.into_bigint().0),
    };

    // Set up a provider with the issuer (EOA) as the tx signer
    let issuer_signer = signer.clone();
    let provider = ProviderBuilder::new()
        .wallet(EthereumWallet::from(issuer_signer.clone()))
        .connect_http(
            anvil
                .endpoint()
                .parse()
                .wrap_err("invalid anvil endpoint URL")?,
        );

    let registry_contract = CredentialSchemaIssuerRegistry::new(issuer_registry, provider);

    // Register the Issuer and extract issuerSchemaId from the emitted event
    let receipt = registry_contract
        .register(issuer_pubkey.clone(), issuer_signer.address())
        .send()
        .await
        .wrap_err("failed to send issuer registration transaction")?
        .get_receipt()
        .await
        .wrap_err("failed to fetch issuer registration receipt")?;

    let issuer_schema_id = receipt
        .logs()
        .iter()
        .find_map(|log| {
            CredentialSchemaIssuerRegistry::IssuerSchemaRegistered::decode_log(log.inner.as_ref())
                .ok()
        })
        .ok_or_else(|| eyre!("IssuerSchemaRegistered event not emitted"))?
        .issuerSchemaId;

    // Verify on‑chain issuer pubkey matches the local EdDSA pubkey
    let onchain_pubkey = registry_contract
        .issuerSchemaIdToPubkey(issuer_schema_id)
        .call()
        .await
        .wrap_err("failed to fetch issuer pubkey from chain")?;

    assert_eq!(onchain_pubkey.x, issuer_pubkey.x);
    assert_eq!(onchain_pubkey.y, issuer_pubkey.y);

    // Prepare recovery and authenticator signers for account creation
    let recovery_signer = anvil
        .signer(1)
        .wrap_err("failed to fetch recovery anvil signer")?;
    let authenticator_signer = anvil
        .signer(2)
        .wrap_err("failed to fetch authenticator anvil signer")?;

    // Use authenticator signer to interact with the AccountRegistry
    let account_provider = ProviderBuilder::new()
        .wallet(EthereumWallet::from(authenticator_signer.clone()))
        .connect_http(
            anvil
                .endpoint()
                .parse()
                .wrap_err("invalid anvil endpoint URL")?,
        );
    let account_contract = AccountRegistry::new(account_registry, account_provider);

    // Create user's off‑chain BabyJubJub key batch and compute leaf commitment
    let user_sk = EdDSAPrivateKey::random(&mut rng);
    let key_set = AuthenticatorPublicKeySet::new(Some(vec![user_sk.public().clone()]))?;

    // Prepare inputs for on‑chain createAccount call
    let offchain_pubkey = key_set[0].to_ethereum_representation()?;
    let leaf_commitment_fq = Authenticator::leaf_hash(&key_set);
    let leaf_commitment = U256::from_limbs(leaf_commitment_fq.into_bigint().0);

    // Precompute the Merkle path/root for the first insertion (index 0)
    let (merkle_siblings, expected_root_fq) = first_leaf_merkle_path(leaf_commitment_fq);
    let expected_root_u256 = U256::from_limbs(expected_root_fq.into_bigint().0);

    // Create account on‑chain and ensure transaction success
    let account_receipt = account_contract
        .createAccount(
            recovery_signer.address(),
            vec![authenticator_signer.address()],
            vec![offchain_pubkey],
            leaf_commitment,
        )
        .send()
        .await
        .wrap_err("failed to submit createAccount transaction")?
        .get_receipt()
        .await
        .wrap_err("failed to fetch createAccount receipt")?;

    if !account_receipt.status() {
        eyre::bail!("createAccount transaction reverted");
    }

    // Verify on‑chain Merkle root equals the locally recomputed root
    let onchain_root = account_contract
        .currentRoot()
        .call()
        .await
        .wrap_err("failed to fetch account registry root from chain")?;

    assert_eq!(
        onchain_root, expected_root_u256,
        "on-chain root mismatch with locally computed root"
    );

    // Read emitted account index and derive the raw Merkle index (0‑based)
    let account_created = account_receipt
        .logs()
        .iter()
        .find_map(|log| AccountRegistry::AccountCreated::decode_log(log.inner.as_ref()).ok())
        .ok_or_else(|| eyre!("AccountCreated event not emitted"))?;

    let account_index: u64 = account_created
        .accountIndex
        .try_into()
        .map_err(|_| eyre!("account index exceeded u64 range"))?;

    let leaf_index = account_index
        .checked_sub(1)
        .expect("account indices should be 1-indexed in the registry");

    // Convert issuerSchemaId to field‑friendly u64 for circuits
    let issuer_schema_id_u64: u64 = issuer_schema_id
        .try_into()
        .map_err(|_| eyre!("issuer schema id exceeded u64 range"))?;

    // Construct a minimal credential (bound to issuerSchemaId and account)
    let genesis_issued_at = std::time::SystemTime::now()
        .duration_since(std::time::UNIX_EPOCH)
        .unwrap()
        .as_secs();
    let expires_at = genesis_issued_at + 86_400;

    let credential = Credential::new()
        .issuer_schema_id(issuer_schema_id_u64)
        .account_id(leaf_index)
        .genesis_issued_at(genesis_issued_at)
        .expires_at(expires_at);

    // Issuer signs the credential (EdDSA over BabyJubJub)
    let credential = credential
        .sign(&issuer_sk)
        .wrap_err("failed to sign credential with issuer key")?;

    // Prepare Merkle membership witness for πR (query proof)
<<<<<<< HEAD
    let merkle_inclusion_proof = MerkleInclusionProof {
        root: expected_root_fq,
        account_id: account_index,
        leaf_index,
=======
    let merkle_membership = MerkleInclusionProof {
        root: expected_root_fq,
        leaf_index,
        account_id: account_index,
>>>>>>> 78168686
        siblings: merkle_siblings,
    };

    // Build OPRF query context (RP id, action, nonce, timestamp)
    let rp_id = RpId::new(rng.gen::<u128>());
    let share_epoch = ShareEpoch::default();
    let action = Fq::rand(&mut rng);
    let nonce = Fq::rand(&mut rng);
    let current_time_stamp = genesis_issued_at + 60;

    // RP authenticates the query by signing LE(nonce) || LE(timestamp)
    let mut msg = Vec::new();
    msg.extend(nonce.into_bigint().to_bytes_le());
    msg.extend(current_time_stamp.to_le_bytes());
    let rp_signing_key = k256::ecdsa::SigningKey::random(&mut rng);
    let nonce_signature = rp_signing_key.sign(&msg);

    // Assemble query payload
    let query = OprfQuery {
        rp_id,
        share_epoch,
        action,
        nonce,
        current_time_stamp,
        nonce_signature,
    };

    // Produce πR (signed OPRF query) — blinded request + query inputs
    let request_id = Uuid::new_v4();
    let signed_query = sign_oprf_query(
        credential.clone(),
        merkle_inclusion_proof,
        &query_material,
        query,
        key_set,
        0,
        &user_sk,
        request_id,
        &mut rng,
    )
    .wrap_err("failed to sign oprf query")?;

    let oprf_request = signed_query.get_request();

    // Emulate OPRF combination offline (single RP nullifier key)
    let rp_secret = Fr::rand(&mut rng);
    let rp_nullifier_key_point = (EdwardsAffine::generator() * rp_secret).into_affine();
    let rp_nullifier_key = RpNullifierKey::new(rp_nullifier_key_point);

    // Derive blinded response C = x * B, where B is the blinded query
    let blinded_query = oprf_request.blinded_query;
    let blinded_response = (blinded_query * rp_secret).into_affine();

    // Create and check Chaum‑Pedersen DLog equality proof for (K, C)
    let dlog_proof = DLogEqualityProof::proof(blinded_query, rp_secret, &mut rng);

    // Sample auxiliary public inputs exposed by the nullifier circuit
    let signal_hash = Fq::rand(&mut rng);
    let id_commitment_r = Fq::rand(&mut rng);

    // Build nullifier proof input (πF witness payload)
    let nullifier_input = NullifierProofInput::<TREE_DEPTH>::new(
        request_id,
        signed_query.query_input().clone(),
        dlog_proof,
        rp_nullifier_key.inner(),
        blinded_response,
        signal_hash,
        id_commitment_r,
        signed_query.query_hash(),
    );

    // Generate witness JSON and create the Groth16 proof offline
    let nullifier_input_json = serde_json::to_value(&nullifier_input)
        .expect("nullifier input serializes to JSON")
        .as_object()
        .expect("nullifier input JSON must be an object")
        .to_owned();
    let nullifier_witness = nullifier_material
        .generate_witness(nullifier_input_json)
        .wrap_err("failed to generate nullifier witness")?;
    let (nullifier_proof, public_inputs) = nullifier_material
        .generate_proof(&nullifier_witness, &mut rng)
        .wrap_err("failed to generate nullifier proof")?;

    // Verify the Groth16 proof offline
    // Extract public inputs from witness (already in ark_bn254::Fr format)
    // The witness format is [dummy, public_input_0, public_input_1, ...]
    let public_inputs_fr: Vec<_> =
        nullifier_witness[1..nullifier_material.matrices.num_instance_variables].to_vec();
    nullifier_material
        .verify_proof(&nullifier_proof.into(), &public_inputs_fr)
        .wrap_err("failed to verify nullifier proof offline")?;

    // The circuit exposes [id_commitment, nullifier, ...] as public inputs
    let id_commitment = public_inputs[0];
    let nullifier = public_inputs[1];

    // Basic happy‑path checks on public outputs
    assert_ne!(
        id_commitment,
        Fq::ZERO,
        "id commitment should not be zero in the happy path"
    );
    assert_ne!(
        nullifier,
        Fq::ZERO,
        "nullifier should not be zero in the happy path"
    );

    Ok(())
}<|MERGE_RESOLUTION|>--- conflicted
+++ resolved
@@ -11,11 +11,6 @@
 use oprf_core::dlog_equality::DLogEqualityProof;
 use oprf_types::{crypto::RpNullifierKey, RpId, ShareEpoch};
 use oprf_world_types::proof_inputs::nullifier::NullifierProofInput;
-<<<<<<< HEAD
-use oprf_world_types::TREE_DEPTH;
-=======
-use oprf_world_types::{UserKeyMaterial, UserPublicKeyBatch};
->>>>>>> 78168686
 use oprf_zk::{
     Groth16Material, NULLIFIER_FINGERPRINT, NULLIFIER_GRAPH_BYTES, QUERY_FINGERPRINT,
     QUERY_GRAPH_BYTES,
@@ -26,17 +21,9 @@
 use test_utils::merkle::first_leaf_merkle_path;
 use uuid::Uuid;
 
-<<<<<<< HEAD
 use world_id_core::{Authenticator, Credential, HashableCredential, OnchainKeyRepresentable};
 use world_id_primitives::authenticator::AuthenticatorPublicKeySet;
-use world_id_primitives::merkle::MerkleInclusionProof;
-=======
-use world_id_core::{
-    compress_offchain_pubkey, credential_to_credentials_signature, leaf_hash, Credential,
-    HashableCredential,
-};
 use world_id_primitives::{merkle::MerkleInclusionProof, TREE_DEPTH};
->>>>>>> 78168686
 
 #[tokio::test]
 async fn e2e_nullifier() -> eyre::Result<()> {
@@ -237,17 +224,10 @@
         .wrap_err("failed to sign credential with issuer key")?;
 
     // Prepare Merkle membership witness for πR (query proof)
-<<<<<<< HEAD
-    let merkle_inclusion_proof = MerkleInclusionProof {
-        root: expected_root_fq,
-        account_id: account_index,
-        leaf_index,
-=======
     let merkle_membership = MerkleInclusionProof {
         root: expected_root_fq,
         leaf_index,
         account_id: account_index,
->>>>>>> 78168686
         siblings: merkle_siblings,
     };
 
