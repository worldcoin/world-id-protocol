--- conflicted
+++ resolved
@@ -35,11 +35,8 @@
 ] }
 tracing.workspace = true
 uuid = { workspace = true, features = ["serde", "v4"] }
-<<<<<<< HEAD
 eddsa-babyjubjub = { workspace = true }
-=======
 world-id-primitives = { workspace = true }
->>>>>>> 78168686
 
 [features]
 default = ["tokio"]
