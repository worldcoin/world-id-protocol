# Rust
target/
**/target/

# Foundry (forge)
contracts/out/*
contracts/cache/
contracts/broadcast/
contracts/lib/

# commit contracts ABI to allow static documentation generation
!contracts/out/AccountRegistry.sol/AccountRegistryAbi.json
!contracts/out/CredentialSchemaIssuerRegistry.sol/CredentialSchemaIssuerRegistryAbi.json

# Node (if used later)
node_modules/

# Misc
.env
<<<<<<< HEAD
.DS_Store

# IDE
.idea
.vscode
.claude
.cursor

CLAUDE.md
=======
.DS_Store
>>>>>>> 0baa924e
<|MERGE_RESOLUTION|>--- conflicted
+++ resolved
@@ -17,7 +17,6 @@
 
 # Misc
 .env
-<<<<<<< HEAD
 .DS_Store
 
 # IDE
@@ -26,7 +25,4 @@
 .claude
 .cursor
 
-CLAUDE.md
-=======
-.DS_Store
->>>>>>> 0baa924e
+CLAUDE.md