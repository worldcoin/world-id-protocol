--- conflicted
+++ resolved
@@ -31,11 +31,7 @@
     },
     Failed {
         error: String,
-<<<<<<< HEAD
-        #[serde(skip_serializing_if = "Option::is_none")]
-=======
         #[serde(skip_serializing_if = "Option::is_none", default)]
->>>>>>> 2b6978c6
         error_code: Option<ErrorCode>,
     },
 }
