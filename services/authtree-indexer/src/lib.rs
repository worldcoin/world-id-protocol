--- conflicted
+++ resolved
@@ -126,13 +126,8 @@
 }
 
 // Global Merkle tree (singleton). Protected by an async RwLock for concurrent reads.
-<<<<<<< HEAD
 static GLOBAL_TREE: LazyLock<RwLock<MerkleTree<PoseidonHasher, Canonical>>> =
     LazyLock::new(|| RwLock::new(MerkleTree::<PoseidonHasher>::new(TREE_DEPTH, U256::ZERO)));
-=======
-static GLOBAL_TREE: LazyLock<RwLock<MerkleTree<PoseidonHasher>>> =
-    LazyLock::new(|| RwLock::new(MerkleTree::<PoseidonHasher>::new(*TREE_DEPTH, U256::ZERO)));
->>>>>>> c7255fba
 
 async fn set_leaf_at_index(leaf_index: usize, value: U256) -> anyhow::Result<()> {
     if leaf_index >= tree_capacity() {
@@ -172,7 +167,6 @@
         leaves.push((leaf_index, leaf_val));
     }
 
-<<<<<<< HEAD
     let mut new_tree = MerkleTree::<PoseidonHasher>::new(TREE_DEPTH, U256::ZERO);
     for (idx, value) in leaves {
         if idx >= tree_capacity() {
@@ -193,13 +187,6 @@
     tracing::info!(
         root = %format!("0x{:x}", root),
         depth = TREE_DEPTH,
-=======
-    let mut tree = GLOBAL_TREE.write().await;
-    tree.set_range(0, leaves.into_iter().map(|(_, v)| v));
-    tracing::info!(
-        root = %format!("0x{:x}", tree.root()),
-        depth = *TREE_DEPTH,
->>>>>>> c7255fba
         "tree built from DB"
     );
     Ok(())
