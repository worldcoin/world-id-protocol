[package]
name = "world-id-indexer"
version = "0.1.0"
license.workspace = true
edition.workspace = true
publish = false

[dependencies]
tokio = { workspace = true, features = ["rt-multi-thread", "macros"] }
tracing = { workspace = true }
tracing-subscriber = { workspace = true, features = ["json"] }
serde = { workspace = true }
serde_json = { workspace = true }
poseidon2 = { workspace = true }
alloy = { workspace = true, features = ["rpc-types", "provider-ws"] }
dotenvy = "0.15"
url = "2"
hex = "0.4"
anyhow = { workspace = true }
futures-util = "0.3"
sqlx = { version = "0.8", features = ["runtime-tokio-rustls", "postgres", "macros", "json" , "migrate"] }
semaphore-rs-trees = "0.5.0"
semaphore-rs-hasher = "0.5.0"
ark-ff = "0.5.0"
ark-bn254 = { workspace = true }
axum = { version = "0.7", features = ["macros", "json"] }
http = "1"
take_mut = "0.2.2"
utoipa = { workspace = true }
<<<<<<< HEAD
world-id-core = { workspace = true, features = ["openapi"] }
=======
world-id-core = { workspace = true, features = ["authenticator", "embed-zkeys"] }
>>>>>>> 4d132158
world-id-primitives = { workspace = true }

[dev-dependencies]
test-utils = { path = "../../crates/test-utils" }
rand = { workspace = true }
reqwest = { workspace = true }
serial_test = "3"

[features]
integration-tests = [] # running integration tests requires running external services (i.e. Postgres)<|MERGE_RESOLUTION|>--- conflicted
+++ resolved
@@ -27,11 +27,7 @@
 http = "1"
 take_mut = "0.2.2"
 utoipa = { workspace = true }
-<<<<<<< HEAD
-world-id-core = { workspace = true, features = ["openapi"] }
-=======
-world-id-core = { workspace = true, features = ["authenticator", "embed-zkeys"] }
->>>>>>> 4d132158
+world-id-core = { workspace = true, features = ["authenticator", "embed-zkeys", "openapi"] }
 world-id-primitives = { workspace = true }
 
 [dev-dependencies]
