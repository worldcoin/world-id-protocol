!/bin/bash

killall -9 anvil
killall -9 indexer
killall -9 registry-gateway

anvil &
sleep 1
cd contracts
TREE_DEPTH=30 forge script script/AccountRegistry.s.sol --broadcast --rpc-url 127.0.0.1:8545 --private-key 0xac0974bec39a17e36ba4a6b4d238ff944bacb478cbed5efcae784d7bf4f2ff80
cd ..
<<<<<<< HEAD
REGISTRY_ADDRESS=0x3ae6291e4359887C9C35230184C05e3F7DDe7020 cargo run --release -p indexer -- --http --indexer > /tmp/indexer.log 2>&1 &
until curl -sSf http://localhost:8080 2>&1 | grep -vq "Failed to connect"; do
  echo "Waiting for indexer HTTP server on localhost:8080..."
=======
REGISTRY_ADDRESS=0xaD88809e4227926B100E247a4c0d6eE2344Fe850 cargo run --release -p authtree-indexer -- --http --indexer > /tmp/authtree-indexer.log 2>&1 &
until curl -sSf http://localhost:8000 2>&1 | grep -vq "Failed to connect"; do
  echo "Waiting for authtree-indexer HTTP server on localhost:8000..."
>>>>>>> 29c69716
  sleep 1
done
REGISTRY_ADDRESS=0xaD88809e4227926B100E247a4c0d6eE2344Fe850 WALLET_KEY=0xac0974bec39a17e36ba4a6b4d238ff944bacb478cbed5efcae784d7bf4f2ff80 cargo run --release -p registry-gateway &<|MERGE_RESOLUTION|>--- conflicted
+++ resolved
@@ -1,7 +1,7 @@
 !/bin/bash
 
 killall -9 anvil
-killall -9 indexer
+killall -9 world-id-indexer
 killall -9 registry-gateway
 
 anvil &
@@ -9,15 +9,10 @@
 cd contracts
 TREE_DEPTH=30 forge script script/AccountRegistry.s.sol --broadcast --rpc-url 127.0.0.1:8545 --private-key 0xac0974bec39a17e36ba4a6b4d238ff944bacb478cbed5efcae784d7bf4f2ff80
 cd ..
-<<<<<<< HEAD
-REGISTRY_ADDRESS=0x3ae6291e4359887C9C35230184C05e3F7DDe7020 cargo run --release -p indexer -- --http --indexer > /tmp/indexer.log 2>&1 &
-until curl -sSf http://localhost:8080 2>&1 | grep -vq "Failed to connect"; do
-  echo "Waiting for indexer HTTP server on localhost:8080..."
-=======
-REGISTRY_ADDRESS=0xaD88809e4227926B100E247a4c0d6eE2344Fe850 cargo run --release -p authtree-indexer -- --http --indexer > /tmp/authtree-indexer.log 2>&1 &
+cargo run --release -p world-id-indexer -- --http --indexer > /tmp/authtree-indexer.log 2>&1 &
 until curl -sSf http://localhost:8000 2>&1 | grep -vq "Failed to connect"; do
-  echo "Waiting for authtree-indexer HTTP server on localhost:8000..."
->>>>>>> 29c69716
+  echo "Waiting for world-id-indexer HTTP server on localhost:8000..."
   sleep 1
 done
-REGISTRY_ADDRESS=0xaD88809e4227926B100E247a4c0d6eE2344Fe850 WALLET_KEY=0xac0974bec39a17e36ba4a6b4d238ff944bacb478cbed5efcae784d7bf4f2ff80 cargo run --release -p registry-gateway &+# FIXME: use .env file
+REGISTRY_ADDRESS=0xd66aFbf92d684B4404B1ed3e9aDA85353c178dE2 WALLET_KEY=0xac0974bec39a17e36ba4a6b4d238ff944bacb478cbed5efcae784d7bf4f2ff80 cargo run --release -p registry-gateway &